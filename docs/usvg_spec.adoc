--- conflicted
+++ resolved
@@ -86,19 +86,6 @@
 
 Attributes: `id`, `maskUnits`, `maskContentUnits`, `x`, `y`, `width` and `height`.
 
-<<<<<<< HEAD
-=== marker
-
-Children: `g`, `path`, and `image`.
-
-Attributes: `id`, `markerUnits`, `refX`, `refY`, `markerWidth`, `markerHeight`
-`viewBox`, `preserveAspectRatio`, `orient` and `overflow`.
-
-* `orient` is either `auto` or an angle in degrees.
-* `viewBox` and `preserveAspectRatio` are optional.
-
-=======
->>>>>>> 0f31ed6c
 === g
 
 The group element indicates that a new canvas should be created.
